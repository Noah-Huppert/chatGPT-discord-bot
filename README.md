# chatGPT-discord-bot

> ### This is a project that provides you to build your own Discord bot using ChatGPT
>
> ⭐️ A star would be highly appreciated

## Features

* `/chat [message]` Chat with ChatGPT!
* `/private` ChatGPT switch to private mode
* `/public`  ChatGPT switch to public  mode
* `/reset`   ChatGPT conversation history will be erased

### Chat

![image](https://user-images.githubusercontent.com/89479282/206497774-47d960cd-1aeb-4fba-9af5-1f9d6ff41f00.gif)

### Mode

* `public mode (default)`  the bot directly reply on the channel

  ![image](https://user-images.githubusercontent.com/89479282/206565977-d7c5d405-fdb4-4202-bbdd-715b7c8e8415.gif)
* `private mode` the bot's reply can only be seen by who use the command

  ![image](https://user-images.githubusercontent.com/89479282/206565873-b181e600-e793-4a94-a978-47f806b986da.gif)

# Setup

## Install

`pip install -r requirements.txt`

dependencies: Reverse Engineered ChatGPT by OpenAI [here](https://github.com/acheong08/ChatGPT) and discord.py

## Step 1: Create a Discord bot

1. Go to https://discord.com/developers/applications create an application
2. Build a Discord bot under the application
3. Get the token from bot setting

   ![image](https://user-images.githubusercontent.com/89479282/205949161-4b508c6d-19a7-49b6-b8ed-7525ddbef430.png)
4. Store the token to `config.json` under the `discord_bot_token`

   ![image](https://user-images.githubusercontent.com/89479282/205949488-f3f2903d-7fb8-4be3-a703-2174535b3cd7.png)
5. Turn MESSAGE CONTENT INTENT `ON`

   ![image](https://user-images.githubusercontent.com/89479282/205949323-4354bd7d-9bb9-4f4b-a87e-deb9933a89b5.png)
6. Invite your bot through OAuth2 URL Generator

   ![image](https://user-images.githubusercontent.com/89479282/205949600-0c7ddb40-7e82-47a0-b59a-b089f929d177.png)

## Step 2: Email and password authentication

Save both in `config.json`

   ![image](https://user-images.githubusercontent.com/89479282/205949713-8c0dbcca-9f63-4150-850d-bb21bac06158.png)

> **Warning**
>
> If you are logging in with a Google or Microsoft account, please use the session token method below.

## Step 2: Session token authentication

Go to https://chat.openai.com/chat log in

1. Open console with `F12`
2. Open `Application` tab > Cookies

   ![image](https://user-images.githubusercontent.com/36258159/205494773-32ef651a-994d-435a-9f76-a26699935dac.png)
3. Copy the value for `__Secure-next-auth.session-token` and paste it into `config.json` under `session_token`. You do not need to fill out `email` and `password`

   ![image](https://user-images.githubusercontent.com/89479282/205950188-96ae9b35-539a-4246-857d-e97e9a0bf8fd.png)

## Step 3: Run the bot

1. Open a terminal or command prompt
2. Navigate to the directory where you installed the ChatGPT Discord bot
3. Run `python main.py` to start the bot

<<<<<<< HEAD
### Have A Good Chat !

## Optional: Setup starting prompt
* A starting prompt would be invoked when the bot is first started or reset.
* You can set it up by modifying the content in `starting-prompt.txt`
* All the text in the file will be fired as a prompt to the bot.  
=======
## Step 3: Run the bot with docker

1. Build the Docker image `docker build -t chatgpt-discord-bot --platform linux/amd64 .`
2. Run the Docker container  `docker run --platform linux/amd64 -d chatgpt-discord-bot`

   ### Stop the bot:

   * Use `docker ps` to see the list of running services
   * Use `docker stop <BOT CONTAINER ID>` to stop the running bot

### Have A Good Chat !
>>>>>>> 0c95f69c
<|MERGE_RESOLUTION|>--- conflicted
+++ resolved
@@ -77,14 +77,6 @@
 2. Navigate to the directory where you installed the ChatGPT Discord bot
 3. Run `python main.py` to start the bot
 
-<<<<<<< HEAD
-### Have A Good Chat !
-
-## Optional: Setup starting prompt
-* A starting prompt would be invoked when the bot is first started or reset.
-* You can set it up by modifying the content in `starting-prompt.txt`
-* All the text in the file will be fired as a prompt to the bot.  
-=======
 ## Step 3: Run the bot with docker
 
 1. Build the Docker image `docker build -t chatgpt-discord-bot --platform linux/amd64 .`
@@ -95,5 +87,10 @@
    * Use `docker ps` to see the list of running services
    * Use `docker stop <BOT CONTAINER ID>` to stop the running bot
 
+## Optional: Setup starting prompt
+
+* A starting prompt would be invoked when the bot is first started or reset
+* You can set it up by modifying the content in `starting-prompt.txt`
+* All the text in the file will be fired as a prompt to the bot  
+
 ### Have A Good Chat !
->>>>>>> 0c95f69c
